// SPDX-License-Identifier: Apache-2.0

//! The `unattested_launch` is an implementation of a so-called "synthetic"
//! or "fake" client that speaks the remote AMD SEV launch protocol. This
//! exists for several reasons:
//!
//!   1.) There is no special-casing in the SEV backend launch process. It
//!       will speak the same protocol for all launch use-cases. The
//!       synthetic client allows us to avoid special-casing any of the launch
//!       code.
//!   2.) The synthetic client allows for keeps to be launched in solitary
//!       environments such as CI or other testing where there are no actual
//!       clients who will participate in the launch protocol.
//!   3.) Sometimes you just want a keep and you don't care to attest.
//!   4.) The synthetic client, as a side-effect, also acts as some degree
//!       of test coverage for the client-side of the remote attestation
//!       protocol.

use std::convert::TryFrom;
use std::os::unix::net::UnixStream;

<<<<<<< HEAD
use ::sev::launch::Policy;
=======
use ::sev::launch::{HeaderFlags, Policy};
>>>>>>> 0a5bad48
use ::sev::session::Session;
use anyhow::{bail, Context, Result};
use ciborium::value::Bytes;
use ciborium::{de::from_reader, ser::into_writer};
use koine::attestation::sev::*;

pub fn launch(sock: UnixStream) -> Result<()> {
    let chain_packet =
<<<<<<< HEAD
        from_reader(&sock).expect("failed to deserialize expected certificate chain");
=======
        from_reader(&sock).context("failed to deserialize expected certificate chain")?;
>>>>>>> 0a5bad48
    let chain = match chain_packet {
        Message::CertificateChainNaples(chain) => chain,
        Message::CertificateChainRome(chain) => chain,
        _ => panic!("expected certificate chain"),
    };

    let policy = Policy::default();
<<<<<<< HEAD
    let session = Session::try_from(policy).expect("failed to craft policy");

    let start = session.start(chain).expect("failed to start session");
    let start_packet = Message::LaunchStart(start);
    into_writer(&start_packet, &sock).expect("failed to serialize launch start");
=======
    let session = Session::try_from(policy).context("failed to craft policy")?;

    let start = session.start(chain).context("failed to start session")?;
    let start_packet = Message::LaunchStart(start);
    into_writer(&start_packet, &sock).context("failed to serialize launch start")?;
>>>>>>> 0a5bad48

    // Discard the measurement, the synthetic client doesn't care
    // for an unattested launch.
    let msr = from_reader(&sock).context("failed to deserialize expected measurement packet")?;

    let msr = match msr {
        Message::Measurement(m) => m,
        _ => bail!("expected measurement packet"),
    };

    let session = unsafe { session.mock_verify(msr.measurement) }.context("verify failed")?;

    let ct_vec = vec![0u8, 1u8, 2u8, 3u8, 4u8, 5u8];
    let mut ct_enc = Vec::new();
    into_writer(&Bytes::from(ct_vec), &mut ct_enc).context("failed to encode secret")?;

    let secret = session
        .secret(HeaderFlags::default(), &ct_enc)
        .context("gen_secret failed")?;

    let secret_packet = Message::Secret(Some(secret));

    into_writer(&secret_packet, &sock).context("failed to serialize secret packet")?;

    let fin = from_reader(&sock).context("failed to deserialize expected finish packet")?;

<<<<<<< HEAD
    let secret_packet = Message::Secret(None);
    into_writer(&secret_packet, &sock).expect("failed to serialize secret packet");
=======
    if !matches!(fin, Message::Finish(_)) {
        bail!("expected finish packet");
    }
>>>>>>> 0a5bad48

    Ok(())
}<|MERGE_RESOLUTION|>--- conflicted
+++ resolved
@@ -19,11 +19,7 @@
 use std::convert::TryFrom;
 use std::os::unix::net::UnixStream;
 
-<<<<<<< HEAD
-use ::sev::launch::Policy;
-=======
 use ::sev::launch::{HeaderFlags, Policy};
->>>>>>> 0a5bad48
 use ::sev::session::Session;
 use anyhow::{bail, Context, Result};
 use ciborium::value::Bytes;
@@ -32,11 +28,7 @@
 
 pub fn launch(sock: UnixStream) -> Result<()> {
     let chain_packet =
-<<<<<<< HEAD
-        from_reader(&sock).expect("failed to deserialize expected certificate chain");
-=======
         from_reader(&sock).context("failed to deserialize expected certificate chain")?;
->>>>>>> 0a5bad48
     let chain = match chain_packet {
         Message::CertificateChainNaples(chain) => chain,
         Message::CertificateChainRome(chain) => chain,
@@ -44,19 +36,11 @@
     };
 
     let policy = Policy::default();
-<<<<<<< HEAD
-    let session = Session::try_from(policy).expect("failed to craft policy");
-
-    let start = session.start(chain).expect("failed to start session");
-    let start_packet = Message::LaunchStart(start);
-    into_writer(&start_packet, &sock).expect("failed to serialize launch start");
-=======
     let session = Session::try_from(policy).context("failed to craft policy")?;
 
     let start = session.start(chain).context("failed to start session")?;
     let start_packet = Message::LaunchStart(start);
     into_writer(&start_packet, &sock).context("failed to serialize launch start")?;
->>>>>>> 0a5bad48
 
     // Discard the measurement, the synthetic client doesn't care
     // for an unattested launch.
@@ -83,14 +67,12 @@
 
     let fin = from_reader(&sock).context("failed to deserialize expected finish packet")?;
 
-<<<<<<< HEAD
     let secret_packet = Message::Secret(None);
     into_writer(&secret_packet, &sock).expect("failed to serialize secret packet");
-=======
+    //from lkatalin
     if !matches!(fin, Message::Finish(_)) {
         bail!("expected finish packet");
     }
->>>>>>> 0a5bad48
 
     Ok(())
 }