[package]
name = "enarx-keepldr"
version = "0.1.0"
authors = ["Nathaniel McCallum <npmccallum@redhat.com>"]
license = "Apache-2.0"
edition = "2018"
build = "build.rs"
homepage = "https://github.com/enarx/enarx-keepldr"
repository = "https://github.com/enarx/enarx-keepldr"
description = "Enarx Keep Loader"
readme = "README.md"
keywords = ["sgx", "sev", "kvm", "tee"]
categories = ["os", "os::linux-apis", "network-programming", "hardware-support"]
exclude = [ ".gitignore", ".github/*" ]
include = [ "src", "internal" ]

[badges]
# See https://doc.rust-lang.org/cargo/reference/manifest.html#the-badges-section
github = { repository = "enarx/enarx-keepldr", workflow = "test" }
#github = { repository = "enarx/enarx-keepldr", workflow = "lint" }
maintenance = { status = "actively-developed" }
is-it-maintained-issue-resolution = { repository = "enarx/enarx-keepldr" }
is-it-maintained-open-issues = { repository = "enarx/enarx-keepldr" }

[features]
default = ["backend-sev"]

backend-nil = []
backend-kvm = ["x86_64", "kvm-bindings", "kvm-ioctls"]
backend-sev = ["sev", "backend-kvm", "koine"]
backend-sgx = ["sgx"]

[dependencies]
<<<<<<< HEAD
#sev = { git = "https://github.com/connorkuehl/sev", branch = "serdles-all-the-way-down", features = ["openssl"], optional = true }
#ev = { path = "../sev", features = ["openssl"], optional = true}
sev = { git = "https://github.com/enarx/sev", features = ["openssl"], optional = true}
sgx = { git = "https://github.com/enarx/sgx", rev = "5292e53", features = ["asm", "crypto"], optional = true }
#koine = { git = "https://github.com/MikeCamel/koine", branch="poc-dependencies", optional = true }
#koine = { git = "https://github.com/enarx/koine", optional = true }
#koine = { git = "https://github.com/connorkuehl/koine", branch = "serdles-all-the-way-down", optional = true }
koine = { path = "../koine", optional = true}
=======
sev = { git = "https://github.com/enarx/sev", features = ["openssl"], optional = true }
sgx = { git = "https://github.com/lkatalin/sgx", branch = "hasher", features = ["asm", "crypto"], optional = true }
koine = { git = "https://github.com/enarx/koine", optional = true }
>>>>>>> 0a5bad48
x86_64 = { version = "0.11", default-features = false, features = ["stable"], optional = true }
kvm-bindings = { version = "0.3", optional = true }
kvm-ioctls = { version = "0.6", optional = true }
primordial = "0.1"
structopt = "0.3"
iocuddle = "0.1"
ciborium = "0.1"
colorful = "0.2"
mmarinus = "0.2"
nbytes = "0.1"
anyhow = "1.0"
goblin = "0.3"
libc = "0.2"
lset = "0.1"

protobuf = "2.18"
openssl = "0.10"
uuid =  { version = "0.8", features = ["serde", "v4"] }#


[build-dependencies]
cc = "1.0"
walkdir = "2"
protobuf-codegen-pure = "2.3"

[dev-dependencies]
process_control = "3.0"
serial_test = "0.5"
tempdir = "0.3.7"

[[example]]
name="echo"
path="tests/bin/echo.rs"

[[example]]
name="memory_stress_test"
path="tests/bin/memory_stress_test.rs"

[[example]]
name="memspike"
path="tests/bin/memspike.rs"

[[example]]
name="unix_echo"
path="tests/bin/unix_echo.rs"<|MERGE_RESOLUTION|>--- conflicted
+++ resolved
@@ -31,20 +31,11 @@
 backend-sgx = ["sgx"]
 
 [dependencies]
-<<<<<<< HEAD
 #sev = { git = "https://github.com/connorkuehl/sev", branch = "serdles-all-the-way-down", features = ["openssl"], optional = true }
-#ev = { path = "../sev", features = ["openssl"], optional = true}
 sev = { git = "https://github.com/enarx/sev", features = ["openssl"], optional = true}
-sgx = { git = "https://github.com/enarx/sgx", rev = "5292e53", features = ["asm", "crypto"], optional = true }
-#koine = { git = "https://github.com/MikeCamel/koine", branch="poc-dependencies", optional = true }
-#koine = { git = "https://github.com/enarx/koine", optional = true }
-#koine = { git = "https://github.com/connorkuehl/koine", branch = "serdles-all-the-way-down", optional = true }
+sgx = { git = "https://github.com/lkatalin/sgx", branch = "hasher", features = ["asm", "crypto"], optional = true }
 koine = { path = "../koine", optional = true}
-=======
-sev = { git = "https://github.com/enarx/sev", features = ["openssl"], optional = true }
-sgx = { git = "https://github.com/lkatalin/sgx", branch = "hasher", features = ["asm", "crypto"], optional = true }
-koine = { git = "https://github.com/enarx/koine", optional = true }
->>>>>>> 0a5bad48
+
 x86_64 = { version = "0.11", default-features = false, features = ["stable"], optional = true }
 kvm-bindings = { version = "0.3", optional = true }
 kvm-ioctls = { version = "0.6", optional = true }
